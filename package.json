--- conflicted
+++ resolved
@@ -9,8 +9,6 @@
     "color": "#1e1e1e",
     "theme": "dark"
   },
-<<<<<<< HEAD
-=======
   "badges": [
     {
       "url": "https://img.shields.io/badge/license-MIT-orange",
@@ -18,7 +16,6 @@
       "description": "MIT License"
     }
   ],
->>>>>>> a512f370
   "repository": {
     "type": "git",
     "url": "https://github.com/mkaczkowski/copilot-code-review"
