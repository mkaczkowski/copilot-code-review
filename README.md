# Copilot Code Review

[![Version](https://img.shields.io/visual-studio-marketplace/v/mkaczkowski.copilot-code-review)](https://marketplace.visualstudio.com/items?itemName=mkaczkowski.copilot-code-review)
[![License: MIT](https://img.shields.io/badge/License-MIT-yellow.svg)](https://opensource.org/licenses/MIT)

A VS Code extension that leverages GitHub Copilot to review your changes and suggest improvements. This extension helps you improve code quality by providing AI-powered code reviews directly in your editor.

## Features

- **Instant Code Reviews**: Get immediate feedback on your code without waiting for team reviews
- **Git-Based Analysis**: Automatically compares your local changes to the main branch of your repository
- **Language Agnostic**: Works with any programming language supported by GitHub Copilot
- **Customizable**: Tailor the review focus with custom prompts
- **Precise Navigation**: Jump directly to the specific code locations mentioned in reviews
- **Markdown Formatting**: Well-structured reviews with file sections and line references
- **Command Palette Integration**: Run commands directly from the VS Code Command Palette
- **Auto-Completion**: Get command suggestions as you type in the chat

## Installation

### Prerequisites

- Visual Studio Code 1.95.0 or higher
- GitHub Copilot extension must be installed and properly configured
- Git repository with a main branch (main or master)

### Install from VS Code Marketplace

1. Open VS Code
2. Go to Extensions (Ctrl+Shift+X / Cmd+Shift+X)
3. Search for "Copilot Code Review"
4. Click Install

## Usage

### Reviewing Code Changes

This extension works by comparing your local changes to the main branch of your Git repository:

1. Open a Git repository in VS Code
2. Make changes to your code
3. Use one of the following methods to run commands:

#### Using Chat

1. Open a Copilot Chat
2. Type `@pr` followed by a command:

   - `@pr /self-review` - to review your code changes
   - `@pr /write-description` - to generate a description for your changes

   Auto-completion will suggest available commands as you type.

#### Using Command Palette

1. Open the Command Palette (Ctrl+Shift+P / Cmd+Shift+P)
2. Type "Copilot Code Review" to see available commands:
   - "Copilot Code Review: Self-Review Code" - to review your code changes
   - "Copilot Code Review: Write PR Description" - to generate a description for your changes
   - "Copilot Code Review: Show Debug Logs" - to view the extension logs

## Extension Settings

This extension contributes the following settings:

- `copilotCodeReview.customPrompt`: Customize the prompt sent to Copilot for code review
- `copilotCodeReview.enableDebugLogging`: Enable debug logging for the extension (default: true)

## Known Issues

- This extension requires the official GitHub Copilot extension to be installed
- Performance may vary depending on the size and complexity of the code being reviewed
- Very large files or diffs may be truncated due to token limits
- The extension requires a Git repository with a main branch (main or master)

## Privacy and Security

This extension sends code to GitHub Copilot for analysis. Please review our [Security Policy](SECURITY.md) for more information about data handling and best practices.

## Contributing

Contributions are welcome! Please see our [Contributing Guidelines](CONTRIBUTING.md) for more information.

## License

This project is licensed under the MIT License - see the [LICENSE](LICENSE) file for details.

## Screenshots

![Code Review Example](assets/code-review-example.png)
_Example of a code review performed by the extension_

<<<<<<< HEAD
=======
![PR Description Example](assets/pr-description-example.png)
_Example of a generated PR description_

>>>>>>> a512f370
## Changelog

See the [CHANGELOG.md](CHANGELOG.md) for details about each release.<|MERGE_RESOLUTION|>--- conflicted
+++ resolved
@@ -90,12 +90,9 @@
 ![Code Review Example](assets/code-review-example.png)
 _Example of a code review performed by the extension_
 
-<<<<<<< HEAD
-=======
 ![PR Description Example](assets/pr-description-example.png)
 _Example of a generated PR description_
 
->>>>>>> a512f370
 ## Changelog
 
 See the [CHANGELOG.md](CHANGELOG.md) for details about each release.